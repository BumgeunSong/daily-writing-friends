{
  "permissions": {
    "allow": [
      "Bash(git add:*)",
      "Bash(rm:*)",
      "Bash(rg:*)",
      "Bash(git commit:*)",
      "Bash(git mv:*)",
      "Bash(npm run test:*)",
      "Bash(npm run build:*)",
      "Bash(/Users/bumgeunsong/.nvm/versions/node/v22.14.0/lib/node_modules/@anthropic-ai/claude-code/vendor/ripgrep/arm64-darwin/rg \"bg-white|text-black|border-gray|text-gray-|bg-gray-\" --type tsx --max-count 5 src/)",
      "Bash(/Users/bumgeunsong/.nvm/versions/node/v22.14.0/lib/node_modules/@anthropic-ai/claude-code/vendor/ripgrep/arm64-darwin/rg \"bg-white|text-black|border-gray|text-gray-|bg-gray-\" --glob \"*.tsx\" --max-count 5 src/)",
      "Bash(npm run typecheck:*)",
      "Bash(npm run:*)",
      "Bash(find:*)",
      "Bash(mv:*)",
      "Bash(npm install:*)",
      "Bash(npm test:*)",
      "Bash(git restore:*)",
      "Bash(mkdir:*)",
      "Bash(cp:*)",
      "Bash(firebase emulators:start:*)",
      "Bash(pkill:*)",
      "Bash(node:*)",
      "mcp__ide__getDiagnostics",
      "Bash(curl:*)",
      "Bash(gcloud functions logs read:*)",
<<<<<<< HEAD
      "Bash(firebase functions:log:*)",
      "Bash(npx tsc:*)"
=======
      "Bash(firebase functions:log:*)"
      "Bash(ls:*)",
      "Bash(cat:*)"
>>>>>>> f0be8ea0
    ],
    "deny": []
  }
}<|MERGE_RESOLUTION|>--- conflicted
+++ resolved
@@ -25,14 +25,11 @@
       "mcp__ide__getDiagnostics",
       "Bash(curl:*)",
       "Bash(gcloud functions logs read:*)",
-<<<<<<< HEAD
       "Bash(firebase functions:log:*)",
       "Bash(npx tsc:*)"
-=======
       "Bash(firebase functions:log:*)"
       "Bash(ls:*)",
       "Bash(cat:*)"
->>>>>>> f0be8ea0
     ],
     "deny": []
   }
