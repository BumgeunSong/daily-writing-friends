{
  "permissions": {
    "allow": [
      "Bash(git add:*)",
      "Bash(rm:*)",
      "Bash(rg:*)",
      "Bash(git commit:*)",
      "Bash(git mv:*)",
      "Bash(npm run test:*)",
      "Bash(npm run build:*)",
      "Bash(/Users/bumgeunsong/.nvm/versions/node/v22.14.0/lib/node_modules/@anthropic-ai/claude-code/vendor/ripgrep/arm64-darwin/rg \"bg-white|text-black|border-gray|text-gray-|bg-gray-\" --type tsx --max-count 5 src/)",
      "Bash(/Users/bumgeunsong/.nvm/versions/node/v22.14.0/lib/node_modules/@anthropic-ai/claude-code/vendor/ripgrep/arm64-darwin/rg \"bg-white|text-black|border-gray|text-gray-|bg-gray-\" --glob \"*.tsx\" --max-count 5 src/)",
      "Bash(npm run typecheck:*)",
      "Bash(npm run:*)",
      "Bash(find:*)",
      "Bash(mv:*)",
      "Bash(npm install:*)",
      "Bash(npm test:*)",
      "Bash(git restore:*)",
      "Bash(mkdir:*)",
      "Bash(cp:*)",
      "Bash(firebase emulators:start:*)",
      "Bash(pkill:*)",
      "Bash(node:*)",
<<<<<<< HEAD
      "mcp__ide__getDiagnostics",
      "Bash(curl:*)",
      "Bash(gcloud functions logs read:*)",
      "Bash(firebase functions:log:*)"
=======
      "Bash(ls:*)",
      "Bash(cat:*)"
>>>>>>> 02063294
    ],
    "deny": []
  }
}<|MERGE_RESOLUTION|>--- conflicted
+++ resolved
@@ -22,15 +22,12 @@
       "Bash(firebase emulators:start:*)",
       "Bash(pkill:*)",
       "Bash(node:*)",
-<<<<<<< HEAD
       "mcp__ide__getDiagnostics",
       "Bash(curl:*)",
       "Bash(gcloud functions logs read:*)",
       "Bash(firebase functions:log:*)"
-=======
       "Bash(ls:*)",
       "Bash(cat:*)"
->>>>>>> 02063294
     ],
     "deny": []
   }
